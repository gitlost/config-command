<?php

use WP_CLI\Utils;
use WP_CLI\Process;

/**
 * Generate code for post types, taxonomies, etc.
 *
 * @package wp-cli
 */
class Scaffold_Command extends WP_CLI_Command {

	/**
	 * Generate PHP code for registering a custom post type.
	 *
	 * ## OPTIONS
	 *
	 * <slug>
	 * : The internal name of the post type.
	 *
	 * [--label=<label>]
	 * : The text used to translate the update messages
	 *
	 * [--textdomain=<textdomain>]
	 * : The textdomain to use for the labels.
	 *
	 * [--dashicon=<dashicon>]
	 * : The dashicon to use in the menu.
	 *
	 * [--theme]
	 * : Create a file in the active theme directory, instead of sending to
	 * STDOUT. Specify a theme with `--theme=<theme>` to have the file placed in that theme.
	 *
	 * [--plugin=<plugin>]
	 * : Create a file in the given plugin's directory, instead of sending to STDOUT.
	 *
	 * [--raw]
	 * : Just generate the `register_post_type()` call and nothing else.
	 *
	 * @subcommand post-type
	 *
	 * @alias      cpt
	 */
	function post_type( $args, $assoc_args ) {

		if ( strlen( $args[0] ) > 20 ) {
			WP_CLI::error( "Post type slugs cannot exceed 20 characters in length." );
		}

		$defaults = array(
			'textdomain' => '',
			'dashicon'   => 'admin-post',
		);

		$this->_scaffold( $args[0], $assoc_args, $defaults, '/post-types/', array(
			'post_type.mustache',
			'post_type_extended.mustache'
		) );
	}

	/**
	 * Generate PHP code for registering a custom taxonomy.
	 *
	 * ## OPTIONS
	 *
	 * <slug>
	 * : The internal name of the taxonomy.
	 *
	 * [--post_types=<post-types>]
	 * : Post types to register for use with the taxonomy.
	 *
	 * [--label=<label>]
	 * : The text used to translate the update messages.
	 *
	 * [--textdomain=<textdomain>]
	 * : The textdomain to use for the labels.
	 *
	 * [--theme]
	 * : Create a file in the active theme directory, instead of sending to
	 * STDOUT. Specify a theme with `--theme=<theme>` to have the file placed in that theme.
	 *
	 * [--plugin=<plugin>]
	 * : Create a file in the given plugin's directory, instead of sending to STDOUT.
	 *
	 * [--raw]
	 * : Just generate the `register_taxonomy()` call and nothing else.
	 *
	 * ## EXAMPLES
	 *
	 *     wp scaffold taxonomy venue --post_types=event,presentation
	 *
	 * @subcommand taxonomy
	 *
	 * @alias      tax
	 */
	function taxonomy( $args, $assoc_args ) {
		$defaults = array(
			'textdomain' => '',
			'post_types' => "'post'"
		);

		if ( isset( $assoc_args['post_types'] ) ) {
			$assoc_args['post_types'] = $this->quote_comma_list_elements( $assoc_args['post_types'] );
		}

		$this->_scaffold( $args[0], $assoc_args, $defaults, '/taxonomies/', array(
			'taxonomy.mustache',
			'taxonomy_extended.mustache'
		) );
	}

	private function _scaffold( $slug, $assoc_args, $defaults, $subdir, $templates ) {
		$wp_filesystem = $this->init_wp_filesystem();

		$control_args = $this->extract_args( $assoc_args, array(
			'label'  => preg_replace( '/_|-/', ' ', strtolower( $slug ) ),
			'theme'  => false,
			'plugin' => false,
			'raw'    => false,
		) );

		$vars = $this->extract_args( $assoc_args, $defaults );

		$vars['slug'] = $slug;

		$vars['textdomain'] = $this->get_textdomain( $vars['textdomain'], $control_args );

		$vars['label'] = $control_args['label'];

		$vars['label_ucfirst']        = ucfirst( $vars['label'] );
		$vars['label_plural']         = $this->pluralize( $vars['label'] );
		$vars['label_plural_ucfirst'] = ucfirst( $vars['label_plural'] );

		// We use the machine name for function declarations
		$machine_name        = preg_replace( '/-/', '_', $slug );
		$machine_name_plural = $this->pluralize( $slug );

		list( $raw_template, $extended_template ) = $templates;

		$raw_output = Utils\mustache_render( $raw_template, $vars );

		if ( ! $control_args['raw'] ) {
			$vars = array_merge( $vars, array(
				'machine_name' => $machine_name,
				'output'       => $raw_output
			) );

			$final_output = Utils\mustache_render( $extended_template, $vars );
		} else {
			$final_output = $raw_output;
		}

		if ( $path = $this->get_output_path( $control_args, $subdir ) ) {
			$filename = $path . $slug . '.php';

			$this->create_file( $filename, $final_output );

			WP_CLI::success( "Created $filename" );
		} else {
			// STDOUT
			echo $final_output;
		}
	}

	/**
	 * Generate starter code for a theme.
	 *
	 * ## OPTIONS
	 *
	 * <slug>
	 * : The slug for the new theme, used for prefixing functions.
	 *
	 * [--activate]
	 * : Activate the newly downloaded theme.
	 *
	 * [--enable-network]
	 * : Enable the newly downloaded theme for the entire network.
	 *
	 * [--theme_name=<title>]
	 * : What to put in the 'Theme Name:' header in style.css
	 *
	 * [--author=<full-name>]
	 * : What to put in the 'Author:' header in style.css
	 *
	 * [--author_uri=<uri>]
	 * : What to put in the 'Author URI:' header in style.css
	 *
	 * [--sassify]
	 * : Include stylesheets as SASS
	 */
	function _s( $args, $assoc_args ) {

		$theme_slug = $args[0];
		$theme_path = WP_CONTENT_DIR . "/themes";
		$url        = "http://underscores.me";
		$timeout    = 30;

		$data = wp_parse_args( $assoc_args, array(
			'theme_name' => ucfirst( $theme_slug ),
			'author'     => "Me",
			'author_uri' => "",
		) );

		$theme_description = "Custom theme: " . $data['theme_name'] . " developed by, " . $data['author'];

		$body                                  = array();
		$body['underscoresme_name']            = $data['theme_name'];
		$body['underscoresme_slug']            = $theme_slug;
		$body['underscoresme_author']          = $data['author'];
		$body['underscoresme_author_uri']      = $data['author_uri'];
		$body['underscoresme_description']     = $theme_description;
		$body['underscoresme_generate_submit'] = "Generate";
<<<<<<< HEAD
		$body['underscoresme_generate'] = "1";
		if ( \WP_CLI\Utils\check_flag( $assoc_args, 'sassify' ) ) {
=======
		$body['underscoresme_generate']        = "1";
		if ( isset( $assoc_args['sassify'] ) ) {
>>>>>>> 0a178599
			$body['underscoresme_sass'] = 1;
		}

		$tmpfname = wp_tempnam( $url );
		$response = wp_remote_post( $url, array(
			'timeout'  => $timeout,
			'body'     => $body,
			'stream'   => true,
			'filename' => $tmpfname
		) );

		if ( is_wp_error( $response ) ) {
			WP_CLI::error( $response );
		}

		$response_code = wp_remote_retrieve_response_code( $response );
		if ( 200 != $response_code ) {
			WP_CLI::error( "Couldn't create theme (received $response_code response)." );
		}

		$this->maybe_create_themes_dir();

		$this->init_wp_filesystem();
		$unzip_result = unzip_file( $tmpfname, $theme_path );
		unlink( $tmpfname );

		if ( true === $unzip_result ) {
			WP_CLI::success( "Created theme '{$data['theme_name']}'." );
		} else {
			WP_CLI::error( "Could not decompress your theme files ('{$tmpfname}') at '{$theme_path}': {$unzip_result->get_error_message()}" );
		}

		if ( \WP_CLI\Utils\check_flag( $assoc_args, 'activate' ) ) {
			WP_CLI::run_command( array( 'theme', 'activate', $theme_slug ) );
		} else if ( \WP_CLI\Utils\check_flag( $assoc_args, 'enable-network' ) ) {
			WP_CLI::run_command( array( 'theme', 'enable', $theme_slug ), array( 'network' => true ) );
		}
	}

	/**
	 * Generate empty child theme.
	 *
	 * ## OPTIONS
	 *
	 * <slug>
	 * : The slug for the new child theme.
	 *
	 * --parent_theme=<slug>
	 * : What to put in the 'Template:' header in style.css
	 *
	 * [--theme_name=<title>]
	 * : What to put in the 'Theme Name:' header in style.css
	 *
	 * [--author=<full-name>]
	 * : What to put in the 'Author:' header in style.css
	 *
	 * [--author_uri=<uri>]
	 * : What to put in the 'Author URI:' header in style.css
	 *
	 * [--theme_uri=<uri>]
	 * : What to put in the 'Theme URI:' header in style.css
	 *
	 * [--activate]
	 * : Activate the newly created child theme.
	 *
	 * [--enable-network]
	 * : Enable the newly created child theme for the entire network.
	 *
	 * @subcommand child-theme
	 */
	function child_theme( $args, $assoc_args ) {
		$theme_slug = $args[0];

		$data = wp_parse_args( $assoc_args, array(
			'theme_name' => ucfirst( $theme_slug ),
			'author'     => "Me",
			'author_uri' => "",
			'theme_uri'  => ""
		) );

		$data['description'] = ucfirst( $data['parent_theme'] ) . " child theme.";

		$theme_dir            = WP_CONTENT_DIR . "/themes" . "/$theme_slug";
		$theme_style_path     = "$theme_dir/style.css";
		$theme_functions_path = "$theme_dir/functions.php";

		$this->maybe_create_themes_dir();

		$this->create_file( $theme_style_path, Utils\mustache_render( 'child_theme.mustache', $data ) );
		$this->create_file( $theme_functions_path, Utils\mustache_render( 'child_theme_functions.mustache', $data ) );

		WP_CLI::success( "Created $theme_dir" );

		if ( \WP_CLI\Utils\check_flag( $assoc_args, 'activate' ) ) {
			WP_CLI::run_command( array( 'theme', 'activate', $theme_slug ) );
		} else if ( \WP_CLI\Utils\check_flag( $assoc_args, 'enable-network' ) ) {
			WP_CLI::run_command( array( 'theme', 'enable', $theme_slug ), array( 'network' => true ) );
		}
	}

	private function get_output_path( $assoc_args, $subdir ) {
		if ( $assoc_args['theme'] ) {
			$theme = $assoc_args['theme'];
			if ( is_string( $theme ) ) {
				$path = get_theme_root( $theme ) . '/' . $theme;
			} else {
				$path = get_stylesheet_directory();
			}
		} elseif ( $assoc_args['plugin'] ) {
			$plugin = $assoc_args['plugin'];
			$path   = WP_PLUGIN_DIR . '/' . $plugin;
			if ( ! is_dir( $path ) ) {
				WP_CLI::error( "Can't find '$plugin' plugin." );
			}
		} else {
			return false;
		}

		$path .= $subdir;

		return $path;
	}

	/**
	 * Generate files needed for writing Behat tests for your command.
	 *
	 * ## DESCRIPTION
	 *
	 * These are the files that are generated:
	 *
	 * * `.travis.yml` is the configuration file for Travis CI
	 * * `bin/install-package-tests.sh` will configure environment to run tests. Script expects WP_CLI_BIN_DIR and WP_CLI_CONFIG_PATH environment variables.
	 * * `features/load-wp-cli.feature` is a basic test to confirm WP-CLI can load.
	 * * `features/bootstrap`, `features/steps`, `features/extra` are Behat configuration files.
	 * * `utils/generate-package-require-from-composer.php` generates a test config.yml file from your package's composer.json
	 *
	 * ## ENVIRONMENT
	 *
	 * The `features/bootstrap/FeatureContext.php` file expects the WP_CLI_BIN_DIR and WP_CLI_CONFIG_PATH environment variables.
	 *
	 * WP-CLI Behat framework uses Behat ~2.5.
	 *
	 * ## OPTIONS
	 *
	 * <dir>
	 * : The package directory to generate tests for.
	 *
	 * ## EXAMPLE
	 *
	 *     wp scaffold package-tests /path/to/command/dir/
	 *
	 * @when       before_wp_load
	 * @subcommand package-tests
	 */
	public function package_tests( $args, $assoc_args ) {

		list( $package_dir ) = $args;

		if ( is_file( $package_dir ) ) {
			$package_dir = dirname( $package_dir );
		} else if ( is_dir( $package_dir ) ) {
			$package_dir = rtrim( $package_dir, '/' );
		}

		if ( ! is_dir( $package_dir ) || ! file_exists( $package_dir . '/composer.json' ) ) {
			WP_CLI::error( "Invalid package directory. composer.json file must be present." );
		}

		$package_dir .= '/';
		$bin_dir       = $package_dir . 'bin/';
		$utils_dir     = $package_dir . 'utils/';
		$features_dir  = $package_dir . 'features/';
		$bootstrap_dir = $features_dir . 'bootstrap/';
		$steps_dir     = $features_dir . 'steps/';
		$extra_dir     = $features_dir . 'extra/';
		foreach ( array( $features_dir, $bootstrap_dir, $steps_dir, $extra_dir, $utils_dir, $bin_dir ) as $dir ) {
			if ( ! is_dir( $dir ) ) {
				Process::create( Utils\esc_cmd( 'mkdir %s', $dir ) )->run();
			}
		}

		$to_copy = array(
			'templates/.travis.package.yml'               => $package_dir,
			'templates/load-wp-cli.feature'               => $features_dir,
			'templates/install-package-tests.sh'          => $bin_dir,
			'features/bootstrap/FeatureContext.php'       => $bootstrap_dir,
			'features/bootstrap/support.php'              => $bootstrap_dir,
			'php/WP_CLI/Process.php'                      => $bootstrap_dir,
			'php/utils.php'                               => $bootstrap_dir,
			'utils/get-package-require-from-composer.php' => $utils_dir,
			'features/steps/given.php'                    => $steps_dir,
			'features/steps/when.php'                     => $steps_dir,
			'features/steps/then.php'                     => $steps_dir,
			'features/extra/no-mail.php'                  => $extra_dir,
		);

		foreach ( $to_copy as $file => $dir ) {
			// file_get_contents() works with Phar-archived files
			$contents  = file_get_contents( WP_CLI_ROOT . "/{$file}" );
			$file_path = $dir . basename( $file );
			$file_path = str_replace( array( '.travis.package.yml' ), array( '.travis.yml' ), $file_path );
			$result    = Process::create( Utils\esc_cmd( 'touch %s', $file_path ) )->run();
			file_put_contents( $file_path, $contents );
			if ( 'templates/install-package-tests.sh' === $file ) {
				Process::create( Utils\esc_cmd( 'chmod +x %s', $file_path ) )->run();
			}
		}

		WP_CLI::success( "Created test files." );

	}

	/**
	 * Generate starter code for a plugin.
	 *
	 * ## OPTIONS
	 *
	 * <slug>
	 * : The internal name of the plugin.
	 *
	 * [--dir=<dirname>]
	 * : Put the new plugin in some arbitrary directory path. Plugin directory will be path plus supplied slug.
	 *
	 * [--plugin_name=<title>]
	 * : What to put in the 'Plugin Name:' header
	 *
	 * [--skip-tests]
	 * : Don't generate files for unit testing.
	 *
	 * [--activate]
	 * : Activate the newly generated plugin.
	 *
	 * [--activate-network]
	 * : Network activate the newly generated plugin.
	 */
	function plugin( $args, $assoc_args ) {
		$plugin_slug = $args[0];

		$data = wp_parse_args( $assoc_args, array(
			'plugin_slug' => $plugin_slug,
			'plugin_name' => ucfirst( $plugin_slug ),
		) );

		$data['textdomain'] = $plugin_slug;

		if ( ! empty( $assoc_args['dir'] ) ) {
			if ( ! is_dir( $assoc_args['dir'] ) ) {
				WP_CLI::error( "Cannot create plugin in directory that doesn't exist." );
			}
			$plugin_dir = $assoc_args['dir'] . "/$plugin_slug";
		} else {
			$plugin_dir = WP_PLUGIN_DIR . "/$plugin_slug";
			$this->maybe_create_plugins_dir();
		}

		$plugin_path = "$plugin_dir/$plugin_slug.php";
		$plugin_readme_path = "$plugin_dir/readme.txt";

		$this->create_file( $plugin_path, Utils\mustache_render( 'plugin.mustache', $data ) );
		$this->create_file( $plugin_readme_path, Utils\mustache_render( 'plugin-readme.mustache', $data ) );
		$this->create_file( "$plugin_dir/package.json", Utils\mustache_render( 'plugin-packages.mustache', $data ) );
		$this->create_file( "$plugin_dir/Gruntfile.js", Utils\mustache_render( 'plugin-gruntfile.mustache', $data ) );

		WP_CLI::success( "Created $plugin_dir" );

<<<<<<< HEAD
		if ( ! \WP_CLI\Utils\check_flag( $assoc_args, 'skip-tests' ) ) {
			WP_CLI::run_command( array( 'scaffold', 'plugin-tests', $plugin_slug ) );
=======
		if ( !isset( $assoc_args['skip-tests'] ) ) {
			WP_CLI::run_command( array( 'scaffold', 'plugin-tests', $plugin_slug ), array( 'dir' => $plugin_dir ) );
>>>>>>> 0a178599
		}

		if ( \WP_CLI\Utils\check_flag( $assoc_args, 'activate' ) ) {
			WP_CLI::run_command( array( 'plugin', 'activate', $plugin_slug ) );
		} else if ( \WP_CLI\Utils\check_flag( $assoc_args, 'activate-network' ) ) {
			WP_CLI::run_command( array( 'plugin', 'activate', $plugin_slug), array( 'network' => true ) );
		}
	}

	/**
	 * Generate files needed for running PHPUnit tests.
	 *
	 * ## DESCRIPTION
	 *
	 * These are the files that are generated:
	 *
	 * * `phpunit.xml` is the configuration file for PHPUnit
	 * * `.travis.yml` is the configuration file for Travis CI
	 * * `tests/bootstrap.php` is the file that makes the current plugin active when running the test suite
	 * * `tests/test-sample.php` is a sample file containing the actual tests
	 *
	 * ## ENVIRONMENT
	 *
	 * The `tests/bootstrap.php` file looks for the WP_TESTS_DIR environment
	 * variable.
	 *
	 * ## OPTIONS
	 *
	 * [<plugin>]
	 * : The name of the plugin to generate test files for.
	 *
	 * [--dir=<dirname>]
	 * : Generate test files for a non-standard plugin path.
	 *
	 * ## EXAMPLE
	 *
	 *     wp scaffold plugin-tests hello
	 *
	 * @subcommand plugin-tests
	 */
	function plugin_tests( $args, $assoc_args ) {
		$wp_filesystem = $this->init_wp_filesystem();

		if ( ! empty( $assoc_args['dir'] ) ) {
			$plugin_dir = $assoc_args['dir'];
			if ( ! is_dir( $plugin_dir ) ) {
				WP_CLI::error( 'Invalid plugin specified.' );
			}
		} else if ( ! empty( $args[0] ) ) {
			$plugin_slug = $args[0];
			$plugin_dir = WP_PLUGIN_DIR . "/$plugin_slug";
		} else {
			WP_CLI::error( 'Invalid plugin specified.' );
		}

		$tests_dir = "$plugin_dir/tests";
		$bin_dir = "$plugin_dir/bin";

		$wp_filesystem->mkdir( $tests_dir );
		$wp_filesystem->mkdir( $bin_dir );

		$this->create_file( "$tests_dir/bootstrap.php",
			Utils\mustache_render( 'bootstrap.mustache', compact( 'plugin_slug' ) ) );

		$to_copy = array(
			'install-wp-tests.sh' => $bin_dir,
			'.travis.yml'         => $plugin_dir,
			'phpunit.xml'         => $plugin_dir,
			'test-sample.php'     => $tests_dir,
		);

		foreach ( $to_copy as $file => $dir ) {
			$wp_filesystem->copy( WP_CLI_ROOT . "/templates/$file", "$dir/$file", true );
			if ( 'install-wp-tests.sh' === $file ) {
				if ( ! $wp_filesystem->chmod( "$dir/$file", 0755 ) ) {
					WP_CLI::warning( "Couldn't mark install-wp-tests.sh as executable." );
				}
			}
		}

		WP_CLI::success( "Created test files." );
	}

	private function create_file( $filename, $contents ) {
		$wp_filesystem = $this->init_wp_filesystem();

		$wp_filesystem->mkdir( dirname( $filename ) );

		if ( ! $wp_filesystem->put_contents( $filename, $contents ) ) {
			WP_CLI::error( "Error creating file: $filename" );
		}
	}

	/**
	 * If you're writing your files to your theme directory your textdomain also needs to be the same as your theme.
	 * Same goes for when plugin is being used.
	 */
	private function get_textdomain( $textdomain, $args ) {
		if ( strlen( $textdomain ) ) {
			return $textdomain;
		}

		if ( $args['theme'] ) {
			return strtolower( wp_get_theme()->template );
		}

		if ( $args['plugin'] && true !== $args['plugin'] ) {
			return $args['plugin'];
		}

		return 'YOUR-TEXTDOMAIN';
	}

	private function pluralize( $word ) {
		$plural = array(
			'/(quiz)$/i'               => '\1zes',
			'/^(ox)$/i'                => '\1en',
			'/([m|l])ouse$/i'          => '\1ice',
			'/(matr|vert|ind)ix|ex$/i' => '\1ices',
			'/(x|ch|ss|sh)$/i'         => '\1es',
			'/([^aeiouy]|qu)ies$/i'    => '\1y',
			'/([^aeiouy]|qu)y$/i'      => '\1ies',
			'/(hive)$/i'               => '\1s',
			'/(?:([^f])fe|([lr])f)$/i' => '\1\2ves',
			'/sis$/i'                  => 'ses',
			'/([ti])um$/i'             => '\1a',
			'/(buffal|tomat)o$/i'      => '\1oes',
			'/(bu)s$/i'                => '1ses',
			'/(alias|status)/i'        => '\1es',
			'/(octop|vir)us$/i'        => '1i',
			'/(ax|test)is$/i'          => '\1es',
			'/s$/i'                    => 's',
			'/$/'                      => 's'
		);

		$uncountable = array( 'equipment', 'information', 'rice', 'money', 'species', 'series', 'fish', 'sheep' );

		$irregular = array(
			'person' => 'people',
			'man'    => 'men',
			'woman'  => 'women',
			'child'  => 'children',
			'sex'    => 'sexes',
			'move'   => 'moves'
		);

		$lowercased_word = strtolower( $word );

		foreach ( $uncountable as $_uncountable ) {
			if ( substr( $lowercased_word, ( - 1 * strlen( $_uncountable ) ) ) == $_uncountable ) {
				return $word;
			}
		}

		foreach ( $irregular as $_plural => $_singular ) {
			if ( preg_match( '/(' . $_plural . ')$/i', $word, $arr ) ) {
				return preg_replace( '/(' . $_plural . ')$/i', substr( $arr[0], 0, 1 ) . substr( $_singular, 1 ), $word );
			}
		}

		foreach ( $plural as $rule => $replacement ) {
			if ( preg_match( $rule, $word ) ) {
				return preg_replace( $rule, $replacement, $word );
			}
		}

		return false;
	}

	protected function extract_args( $assoc_args, $defaults ) {
		$out = array();

		foreach ( $defaults as $key => $value ) {
			$out[ $key ] = isset( $assoc_args[ $key ] )
				? $assoc_args[ $key ]
				: $value;
		}

		return $out;
	}

	protected function quote_comma_list_elements( $comma_list ) {
		return "'" . implode( "', '", explode( ',', $comma_list ) ) . "'";
	}

	/**
	 * Create the themes directory if it doesn't already exist
	 */
	protected function maybe_create_themes_dir() {

		$themes_dir = WP_CONTENT_DIR . '/themes';
		if ( ! is_dir( $themes_dir ) ) {
			wp_mkdir_p( $themes_dir );
		}

	}

	/**
	 * Create the plugins directory if it doesn't already exist
	 */
	protected function maybe_create_plugins_dir() {

		if ( ! is_dir( WP_PLUGIN_DIR ) ) {
			wp_mkdir_p( WP_PLUGIN_DIR );
		}

	}

	/**
	 * Initialize WP Filesystem
	 */
	private function init_wp_filesystem() {
		global $wp_filesystem;
		WP_Filesystem();

		return $wp_filesystem;
	}

}

WP_CLI::add_command( 'scaffold', 'Scaffold_Command' );<|MERGE_RESOLUTION|>--- conflicted
+++ resolved
@@ -210,13 +210,8 @@
 		$body['underscoresme_author_uri']      = $data['author_uri'];
 		$body['underscoresme_description']     = $theme_description;
 		$body['underscoresme_generate_submit'] = "Generate";
-<<<<<<< HEAD
-		$body['underscoresme_generate'] = "1";
+		$body['underscoresme_generate']        = "1";
 		if ( \WP_CLI\Utils\check_flag( $assoc_args, 'sassify' ) ) {
-=======
-		$body['underscoresme_generate']        = "1";
-		if ( isset( $assoc_args['sassify'] ) ) {
->>>>>>> 0a178599
 			$body['underscoresme_sass'] = 1;
 		}
 
@@ -482,13 +477,8 @@
 
 		WP_CLI::success( "Created $plugin_dir" );
 
-<<<<<<< HEAD
 		if ( ! \WP_CLI\Utils\check_flag( $assoc_args, 'skip-tests' ) ) {
-			WP_CLI::run_command( array( 'scaffold', 'plugin-tests', $plugin_slug ) );
-=======
-		if ( !isset( $assoc_args['skip-tests'] ) ) {
 			WP_CLI::run_command( array( 'scaffold', 'plugin-tests', $plugin_slug ), array( 'dir' => $plugin_dir ) );
->>>>>>> 0a178599
 		}
 
 		if ( \WP_CLI\Utils\check_flag( $assoc_args, 'activate' ) ) {
