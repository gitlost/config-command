<?php

use Behat\Gherkin\Node\PyStringNode,
    Behat\Gherkin\Node\TableNode;

function invoke_proc( $proc, $mode, $subdir = null ) {
	$map = array(
		'run' => 'run_check',
		'try' => 'run'
	);
	$method = $map[ $mode ];

	return $proc->$method( $subdir );
}

$steps->Given( '/^an empty directory$/',
	function ( $world ) {
		$world->create_run_dir();
	}
);

$steps->Given( '/^a ([^\s]+) file:$/',
	function ( $world, $path, PyStringNode $content ) {
		$content = (string) $content . "\n";
		$full_path = $world->variables['RUN_DIR'] . "/$path";
		Process::create( \WP_CLI\utils\esc_cmd( 'mkdir -p %s', dirname( $full_path ) ) )->run_check();
		file_put_contents( $full_path, $content );
	}
);

$steps->Given( '/^WP files$/',
	function ( $world ) {
		$world->download_wp();
	}
);

$steps->Given( '/^wp-config\.php$/',
	function ( $world ) {
		$world->proc( 'wp core config' )->run_check();
	}
);

$steps->Given( '/^a database$/',
	function ( $world ) {
		$world->create_db();
	}
);

$steps->Given( '/^a WP install$/',
	function ( $world ) {
		$world->install_wp();
	}
);

$steps->Given( "/^a WP install in '([^\s]+)'$/",
	function ( $world, $subdir ) {
		$world->install_wp( $subdir );
	}
);

$steps->Given( '/^a WP multisite install$/',
	function ( $world ) {
		$world->install_wp();
		$world->proc( 'wp core install-network' )->run_check();
	}
);

$steps->Given( '/^a custom wp-content directory$/',
	function ( $world ) {
		$wp_config_path = $world->variables['RUN_DIR'] . "/wp-config.php";

		$wp_config_code = file_get_contents( $wp_config_path );

		$world->move_files( 'wp-content', 'my-content' );
		$world->add_line_to_wp_config( $wp_config_code,
			"define( 'WP_CONTENT_DIR', dirname(__FILE__) . '/my-content' );" );

		$world->move_files( 'my-content/plugins', 'my-plugins' );
		$world->add_line_to_wp_config( $wp_config_code,
			"define( 'WP_PLUGIN_DIR', __DIR__ . '/my-plugins' );" );

		file_put_contents( $wp_config_path, $wp_config_code );
	}
);

$steps->Given( '/^download:$/',
	function ( $world, TableNode $table ) {
		foreach ( $table->getHash() as $row ) {
			$path = $world->replace_variables( $row['path'] );
			if ( file_exists( $path ) ) {
				// assume it's the same file and skip re-download
				continue;
			}
<<<<<<< HEAD

			\Process::create( \WP_CLI\Utils\esc_cmd( 'curl -sSL %s > %s', $row['url'], $path ) )->run_check();
		}
	}
);

$steps->Given( '/^a local mp6 plugin zip file/',
	function ( $world ) {
		$image_file = 'http://downloads.wordpress.org/plugin/mp6.zip';

		$world->variables['DOWNLOADED_PLUGIN_FILE'] = $world->get_cache_path( 'mp6.zip' );

		$world->download_file( $image_file, $world->variables['DOWNLOADED_PLUGIN_FILE'] );
	}
);

$steps->Given( '/^a local classic theme zip file/',
	function ( $world ) {
		$image_file = 'http://wordpress.org/themes/download/classic.1.6.zip';

		$world->variables['DOWNLOADED_THEME_FILE'] = $world->get_cache_path( 'classic.zip' );

		$world->download_file( $image_file, $world->variables['DOWNLOADED_THEME_FILE'] );
=======

			\Process::create( \WP_CLI\Utils\esc_cmd( 'curl -sSL %s > %s', $row['url'], $path ) )->run_check();
		}
>>>>>>> 498fb6a0
	}
);

$steps->When( '/^I (run|try) `([^`]+)`$/',
	function ( $world, $mode, $cmd ) {
		$cmd = $world->replace_variables( $cmd );
		$world->result = invoke_proc( $world->proc( $cmd ), $mode );
	}
);

$steps->When( "/^I (run|try) `([^`]+)` from '([^\s]+)'$/",
	function ( $world, $mode, $cmd, $subdir ) {
		$cmd = $world->replace_variables( $cmd );
		$world->result = invoke_proc( $world->proc( $cmd ), $mode, $subdir );
	}
);

$steps->When( '/^I (run|try) the previous command again$/',
	function ( $world, $mode ) {
		if ( !isset( $world->result ) )
			throw new \Exception( 'No previous command.' );

		$proc = Process::create( $world->result->command, $world->result->cwd );
		$world->result = invoke_proc( $proc, $mode );
	}
);

$steps->When( '/^I try to import it$/',
	function ( $world ) {
		if ( !isset( $world->variables['DOWNLOADED_IMAGE'] ) )
			throw new \Exception( 'Cached image not available.' );

		$world->result = $world->proc( 'wp media import ' . $world->variables['DOWNLOADED_IMAGE'] . ' --post_id=1 --featured_image' )->run();
	}
);

$steps->Given( '/^save (STDOUT|STDERR) ([\'].+[^\'])?as \{(\w+)\}$/',
	function ( $world, $stream, $output_filter, $key ) {

		if ( $output_filter ) {
			$output_filter = '/' . trim( str_replace( '%s', '(.+[^\b])', $output_filter ), "' " ) . '/';
			if ( false !== preg_match( $output_filter, $world->result->$stream, $matches ) )
				$output = array_pop( $matches );
			else
				$output = '';
		} else {
			$output = $world->result->$stream;
		}
		$world->variables[ $key ] = trim( $output, "\n" );
	}
);

$steps->Then( '/^the return code should be (\d+)$/',
	function ( $world, $return_code ) {
		assertEquals( $return_code, $world->result->return_code );
	}
);

$steps->Then( '/^(STDOUT|STDERR) should (be|contain|not contain):$/',
	function ( $world, $stream, $action, PyStringNode $expected ) {
		$expected = $world->replace_variables( (string) $expected );

		checkString( $world->result->$stream, $expected, $action );
	}
);

$steps->Then( '/^(STDOUT|STDERR) should match \'([^\']+)\'$/',
	function ( $world, $stream, $format ) {
		assertStringMatchesFormat( $format, $world->result->$stream );
	}
);

$steps->Then( '/^STDOUT should be a table containing rows:$/',
	function ( $world, TableNode $expected ) {
		$output     = $world->result->STDOUT;
		$outputRows = explode( "\n", rtrim( $output, "\n" ) );

		$expectedRows = array();
		foreach ( $expected->getRows() as $row ) {
			$expectedRows[] = $world->replace_variables( implode( "\t", $row ) );
		}

		// the first row is the header and must be present
		if ( $expectedRows[0] != $outputRows[0] ) {
			throw new \Exception( $output );
		}

		unset($outputRows[0]);
		unset($expectedRows[0]);
		$matches = array_intersect( $expectedRows, $outputRows );
		if ( count( $expectedRows ) != count( $matches ) ) {
			throw new \Exception( $output );
		}
	}
);

$steps->Then( '/^STDOUT should be JSON containing:$/',
	function ( $world, PyStringNode $expected ) {
		$output = $world->result->STDOUT;
		$expected = $world->replace_variables( (string) $expected );

		if ( !checkThatJsonStringContainsJsonString( $output, $expected ) ) {
			throw new \Exception( $output );
		}
});

$steps->Then( '/^STDOUT should be CSV containing:$/',
	function( $world, TableNode $expected ) {
		$output = $world->result->STDOUT;

		$expectedRows = $expected->getRows();
		foreach ( $expected as &$row ) {
			foreach ( $row as &$value ) {
				$value = $world->replace_variables( $value );
			}
		}

		if ( ! checkThatCsvStringContainsValues( $output, $expectedRows ) )
			throw new \Exception( $output );
	}
);

$steps->Then( '/^(STDOUT|STDERR) should be empty$/',
	function ( $world, $stream ) {
		if ( !empty( $world->result->$stream ) ) {
			throw new \Exception( $world->result->$stream );
		}
	}
);

$steps->Then( '/^(STDOUT|STDERR) should not be empty$/',
	function ( $world, $stream ) {
		assertNotEmpty( rtrim( $world->result->$stream, "\n" ) );
	}
);

$steps->Then( '/^the (.+) file should (exist|not exist|be:|contain:|not contain:)$/',
	function ( $world, $path, $action, $expected = null ) {
		$path = $world->replace_variables( $path );

		// If it's a relative path, make it relative to the current test dir
		if ( '/' !== $path[0] )
			$path = $world->variables['RUN_DIR'] . "/$path";

		switch ( $action ) {
		case 'exist':
			assertFileExists( $path );
			break;
		case 'not exist':
			assertFileNotExists( $path );
			break;
		default:
			assertFileExists( $path );
			$action = substr( $action, 0, -1 );
			$expected = $world->replace_variables( (string) $expected );
			checkString( file_get_contents( $path ), $expected, $action );
		}
	}
);
<|MERGE_RESOLUTION|>--- conflicted
+++ resolved
@@ -91,35 +91,9 @@
 				// assume it's the same file and skip re-download
 				continue;
 			}
-<<<<<<< HEAD
 
 			\Process::create( \WP_CLI\Utils\esc_cmd( 'curl -sSL %s > %s', $row['url'], $path ) )->run_check();
 		}
-	}
-);
-
-$steps->Given( '/^a local mp6 plugin zip file/',
-	function ( $world ) {
-		$image_file = 'http://downloads.wordpress.org/plugin/mp6.zip';
-
-		$world->variables['DOWNLOADED_PLUGIN_FILE'] = $world->get_cache_path( 'mp6.zip' );
-
-		$world->download_file( $image_file, $world->variables['DOWNLOADED_PLUGIN_FILE'] );
-	}
-);
-
-$steps->Given( '/^a local classic theme zip file/',
-	function ( $world ) {
-		$image_file = 'http://wordpress.org/themes/download/classic.1.6.zip';
-
-		$world->variables['DOWNLOADED_THEME_FILE'] = $world->get_cache_path( 'classic.zip' );
-
-		$world->download_file( $image_file, $world->variables['DOWNLOADED_THEME_FILE'] );
-=======
-
-			\Process::create( \WP_CLI\Utils\esc_cmd( 'curl -sSL %s > %s', $row['url'], $path ) )->run_check();
-		}
->>>>>>> 498fb6a0
 	}
 );
 
